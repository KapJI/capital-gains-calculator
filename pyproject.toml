--- conflicted
+++ resolved
@@ -41,12 +41,8 @@
 flake8-use-fstring = "^1.4"
 flake8-use-pathlib = "^0.3.0"
 isort = "^5.10.1"
-<<<<<<< HEAD
-mypy = "^0.971"
+mypy = "^0.982"
 pandas = "^1.3.0"
-=======
-mypy = "^0.982"
->>>>>>> 5d6d0efb
 pre-commit = "^2.20.0"
 pylint = "^2.15.3"
 pytest = "^7.1.3"
