--- conflicted
+++ resolved
@@ -93,7 +93,6 @@
         "tests/test_data/schwab_equity_award_v2.json"
     )
 
-<<<<<<< HEAD
     i = 0
     assert transactions[i].date == datetime.date(2023, 4, 25)
     assert transactions[i].action == ActionType.STOCK_ACTIVITY
@@ -161,42 +160,6 @@
     assert transactions[i].fees == Decimal("0")
     assert transactions[i].currency == "USD"
     assert transactions[i].broker == "Charles Schwab"
-=======
-    assert transactions[0].date == datetime.date(2023, 4, 25)
-    assert transactions[0].action == ActionType.STOCK_ACTIVITY
-    assert transactions[0].quantity == Decimal("4.911")
-    assert transactions[0].price == Decimal("106.78")
-    assert transactions[0].fees == Decimal("0")
-
-    assert transactions[1].date == datetime.date(2023, 4, 25)
-    assert transactions[1].action == ActionType.STOCK_ACTIVITY
-    assert transactions[1].quantity == Decimal("13.6")
-    assert transactions[1].price == Decimal("106.78")
-    assert transactions[1].fees == Decimal("0")
-
-    assert transactions[2].date == datetime.date(2023, 8, 31)
-    assert transactions[2].action == ActionType.SELL
-    assert transactions[2].quantity == Decimal("14.40")
-    assert transactions[2].price == Decimal("137.90")
-    assert transactions[2].fees == Decimal("0.02")
-
-    assert transactions[3].date == datetime.date(2023, 9, 25)
-    assert transactions[3].action == ActionType.STOCK_ACTIVITY
-    assert transactions[3].symbol == "GOOG"
-    assert transactions[3].quantity == Decimal("4.911")
-    assert transactions[3].price == Decimal("131.25")
-    assert transactions[3].fees == Decimal("0")
-    assert transactions[3].currency == "USD"
-    assert transactions[3].broker == "Charles Schwab"
-
-    assert transactions[4].date == datetime.date(2023, 9, 25)
-    assert transactions[4].action == ActionType.STOCK_ACTIVITY
-    assert transactions[4].symbol == "GOOG"
-    assert transactions[4].quantity == Decimal("13.6")
-    assert transactions[4].price == Decimal("131.25")
-    assert transactions[4].fees == Decimal("0")
-    assert transactions[4].currency == "USD"
-    assert transactions[4].broker == "Charles Schwab"
 
 
 def test_schwab_transaction_v2_rounding() -> None:
@@ -227,5 +190,4 @@
         num_vested += transactions[transaction_id].quantity or Decimal("0")
         assert transactions[transaction_id].price == Decimal("123.45")
         assert transactions[transaction_id].fees == Decimal("0")
-    assert num_vested == transactions[0].quantity
->>>>>>> 5f7d5433
+    assert num_vested == transactions[0].quantity