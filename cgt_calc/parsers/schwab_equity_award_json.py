--- conflicted
+++ resolved
@@ -118,7 +118,6 @@
     if label in ["Qualified Dividend", "Cash Dividend", "Dividend"]:
         return ActionType.DIVIDEND
 
-<<<<<<< HEAD
     if label in [
         "NRA Tax Adj",
         "NRA Withholding",
@@ -126,11 +125,7 @@
         "Tax Reversal",
         "Tax Withholding",
     ]:
-        return ActionType.TAX
-=======
-    if label in ["NRA Tax Adj", "NRA Withholding", "Foreign Tax Paid"]:
         return ActionType.DIVIDEND_TAX
->>>>>>> d0a97fa0
 
     if label == "ADR Mgmt Fee":
         return ActionType.FEE
@@ -309,7 +304,7 @@
                     ):
                         quantity = (amount + fees) / price
 
-        elif action in [ActionType.DIVIDEND, ActionType.TAX]:
+        elif action in [ActionType.DIVIDEND, ActionType.DIVIDEND_TAX]:
             date = datetime.datetime.strptime(row[names.date], "%m/%d/%Y").date()
             price = None
             amount = _decimal_from_str(row[names.amount])
